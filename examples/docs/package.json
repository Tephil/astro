--- conflicted
+++ resolved
@@ -12,12 +12,8 @@
     "@docsearch/react": "^1.0.0-alpha.27"
   },
   "devDependencies": {
-<<<<<<< HEAD
-    "astro": "^0.20.1"
-=======
-    "astro": "^0.20.0",
+    "astro": "^0.20.1",
     "@snowpack/plugin-dotenv": "^2.1.0"
->>>>>>> 2e8db7ad
   },
   "snowpack": {
     "alias": {
