--- conflicted
+++ resolved
@@ -1,6 +1,5 @@
 # astro
 
-<<<<<<< HEAD
 ## 3.0.0-rc.5
 
 ### Major Changes
@@ -554,7 +553,6 @@
   - @astrojs/internal-helpers@0.2.0-beta.0
   - @astrojs/markdown-remark@3.0.0-beta.0
 
-=======
 ## 2.10.13
 
 ### Patch Changes
@@ -573,7 +571,6 @@
 
 - [#8163](https://github.com/withastro/astro/pull/8163) [`179796405`](https://github.com/withastro/astro/commit/179796405e053b559d83f84507e5a465861a029a) Thanks [@delucis](https://github.com/delucis)! - Make typing of `defineCollection` more permissive to support advanced union and intersection types
 
->>>>>>> 85f2c246
 ## 2.10.12
 
 ### Patch Changes
