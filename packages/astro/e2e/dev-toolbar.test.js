--- conflicted
+++ resolved
@@ -295,7 +295,6 @@
 		expect(clientRenderTime).not.toBe(null);
 	});
 
-<<<<<<< HEAD
 	test('apps can show notifications', async ({ page, astro }) => {
 		await page.goto(astro.resolveUrl('/'));
 
@@ -308,7 +307,8 @@
 		await expect(customAppNotification).toHaveAttribute('data-level', 'warning');
 
 		await expect(customAppNotification).toBeVisible();
-=======
+  });
+  
 	test('can quit apps by clicking outside the window', async ({ page, astro }) => {
 		await page.goto(astro.resolveUrl('/'));
 
@@ -321,6 +321,5 @@
 			await page.click('body');
 			await expect(appButton).not.toHaveClass('active');
 		}
->>>>>>> 08cdd091
 	});
 });