--- conflicted
+++ resolved
@@ -207,18 +207,9 @@
 			renderContext = RenderContext.create({
 				pipeline: pipeline,
 				pathname,
-<<<<<<< HEAD
-				env,
-				mod,
-				route,
-				locales: manifest.i18n?.locales,
-				strategy: manifest.i18n?.strategy,
-				defaultLocale: manifest.i18n?.defaultLocale,
-=======
 				middleware,
 				request,
 				routeData: route,
->>>>>>> 7c5fcd2f
 			});
 		} else {
 			return handle404Response(origin, incomingRequest, incomingResponse);
@@ -258,31 +249,10 @@
 		renderContext = RenderContext.create({
 			locals,
 			pipeline,
-<<<<<<< HEAD
-			filePath: options.filePath,
-		});
-
-		const i18n = pipeline.getConfig().i18n;
-
-		renderContext = await createRenderContext({
-			request: options.request,
-			pathname: options.pathname,
-			scripts,
-			links,
-			styles,
-			componentMetadata: metadata,
-			route: options.route,
-			mod,
-			env,
-			locales: i18n?.locales,
-			strategy: i18n?.strategy,
-			defaultLocale: i18n?.defaultLocale,
-=======
 			pathname,
 			middleware,
 			request,
 			routeData: route,
->>>>>>> 7c5fcd2f
 		});
 	}
 
